--- conflicted
+++ resolved
@@ -12,13 +12,8 @@
 license = {file = "LICENSE"}
 
 [build-system]
-<<<<<<< HEAD
 requires = ["setuptools>=74.1", "wheel", "cython >= 3.0.11", "numpy >= 1.26.4", "cibuildwheel"]
-build-backend = "setuptools.build_meta"
-=======
-requires = ["setuptools>=74.1", "wheel", "Cython", "numpy", "cibuildwheel"]
 build-backend = "setuptools.build_meta"
 
 [tool.cibuildwheel]
-skip = ["*-win32"]
->>>>>>> 19b1b391
+skip = ["*-win32"]